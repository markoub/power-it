"use client";

import { useState } from "react";

<<<<<<< HEAD
import { useEffect } from "react"
import { Button } from "@/components/ui/button"
import { Card, CardContent } from "@/components/ui/card"
import { ChevronLeft, ChevronRight } from "lucide-react"
import { motion, AnimatePresence } from "framer-motion"
import type { Presentation, Slide } from "@/lib/types"
import SlideRenderer from "@/components/slides/SlideRenderer"
=======
import { useEffect } from "react";
import { Button } from "@/components/ui/button";
import { Card, CardContent } from "@/components/ui/card";
import { ChevronLeft, ChevronRight } from "lucide-react";
import { motion, AnimatePresence } from "framer-motion";
import type { Presentation, Slide } from "@/lib/types";
import SlidePreview from "@/components/slide-preview";
>>>>>>> 31cd5253

interface CompiledStepProps {
  presentation: Presentation;
  currentSlide: Slide | null;
  setCurrentSlide: (slide: Slide | null) => void;
  onContextChange: (context: "all" | "single") => void;
}

export default function CompiledStep({
  presentation,
  currentSlide,
  setCurrentSlide,
  onContextChange,
}: CompiledStepProps) {
  const [currentIndex, setCurrentIndex] = useState(0);

  useEffect(() => {
    // Set context to "all" by default for the compiled view
    onContextChange("all");

    // If there's a current slide, find its index
    if (currentSlide) {
      const index = presentation.slides.findIndex(
        (slide) => slide.id === currentSlide.id,
      );
      if (index !== -1) {
        setCurrentIndex(index);
      }
    }
  }, [currentSlide, onContextChange, presentation.slides]);

  const goToNextSlide = () => {
    if (currentIndex < presentation.slides.length - 1) {
      setCurrentIndex(currentIndex + 1);
      setCurrentSlide(presentation.slides[currentIndex + 1]);
    }
  };

  const goToPreviousSlide = () => {
    if (currentIndex > 0) {
      setCurrentIndex(currentIndex - 1);
      setCurrentSlide(presentation.slides[currentIndex - 1]);
    }
  };

  return (
    <div className="space-y-6">
      <motion.div
        initial={{ opacity: 0, y: 10 }}
        animate={{ opacity: 1, y: 0 }}
        transition={{ duration: 0.5 }}
      >
        <h2 className="text-2xl font-bold mb-4 gradient-text">
          Compiled Presentation
        </h2>
        <p className="text-gray-600 mb-6">
          Preview your complete presentation with slides and illustrations
          combined.
        </p>

        {presentation.slides.length > 0 ? (
          <div className="space-y-6">
            <div className="bg-gradient-to-br from-primary-50 to-secondary-50 rounded-xl shadow-lg p-8 aspect-[16/9] relative">
              <AnimatePresence mode="wait">
                <motion.div
                  key={currentIndex}
                  initial={{ opacity: 0, x: 20 }}
                  animate={{ opacity: 1, x: 0 }}
                  exit={{ opacity: 0, x: -20 }}
                  transition={{ duration: 0.3 }}
                  className="w-full h-full"
                >
<<<<<<< HEAD
                  <SlideRenderer slide={presentation.slides[currentIndex]} />
=======
                  <SlidePreview slide={presentation.slides[currentIndex]} />
>>>>>>> 31cd5253
                </motion.div>
              </AnimatePresence>

              {/* Navigation buttons */}
              <div className="absolute bottom-4 left-0 right-0 flex justify-center items-center gap-4">
                <Button
                  variant="outline"
                  size="icon"
                  onClick={goToPreviousSlide}
                  disabled={currentIndex === 0}
                  className="bg-white/80 backdrop-blur-sm hover:bg-white"
                >
                  <ChevronLeft size={18} />
                </Button>
                <span className="text-sm font-medium">
                  {currentIndex + 1} / {presentation.slides.length}
                </span>
                <Button
                  variant="outline"
                  size="icon"
                  onClick={goToNextSlide}
                  disabled={currentIndex === presentation.slides.length - 1}
                  className="bg-white/80 backdrop-blur-sm hover:bg-white"
                >
                  <ChevronRight size={18} />
                </Button>
              </div>
            </div>

            <div className="overflow-x-auto pb-4">
              <div className="flex gap-4">
                {presentation.slides.map((slide, index) => (
                  <Card
                    key={slide.id}
                    data-testid={`compiled-thumbnail-${index}`}
                    className={`flex-shrink-0 w-40 cursor-pointer transition-all ${
                      index === currentIndex
                        ? "ring-2 ring-primary-500 scale-105"
                        : "opacity-70 hover:opacity-100"
                    }`}
                    onClick={() => {
                      setCurrentIndex(index);
                      setCurrentSlide(slide);
                    }}
                  >
                    <CardContent className="p-2">
<<<<<<< HEAD
                      <div className="aspect-video bg-white rounded mb-2 overflow-hidden border border-gray-100 shadow-sm">
                        <SlideRenderer slide={slide} mini={true} />
=======
                      <div className="aspect-video bg-gray-100 rounded mb-2 overflow-hidden">
                        <SlidePreview slide={slide} mini />
>>>>>>> 31cd5253
                      </div>
                      <p className="text-xs font-medium truncate">
                        {slide.title || `Slide ${index + 1}`}
                      </p>
                    </CardContent>
                  </Card>
                ))}
              </div>
            </div>
          </div>
        ) : (
          <div className="text-center py-12 bg-white/80 backdrop-blur-sm rounded-xl border border-gray-100">
            <p className="text-gray-500">
              No slides to preview. Please create slides first.
            </p>
          </div>
        )}
      </motion.div>
    </div>
  );
}<|MERGE_RESOLUTION|>--- conflicted
+++ resolved
@@ -1,24 +1,12 @@
 "use client";
 
-import { useState } from "react";
-
-<<<<<<< HEAD
-import { useEffect } from "react"
-import { Button } from "@/components/ui/button"
-import { Card, CardContent } from "@/components/ui/card"
-import { ChevronLeft, ChevronRight } from "lucide-react"
-import { motion, AnimatePresence } from "framer-motion"
-import type { Presentation, Slide } from "@/lib/types"
-import SlideRenderer from "@/components/slides/SlideRenderer"
-=======
-import { useEffect } from "react";
+import { useState, useEffect } from "react";
 import { Button } from "@/components/ui/button";
 import { Card, CardContent } from "@/components/ui/card";
 import { ChevronLeft, ChevronRight } from "lucide-react";
 import { motion, AnimatePresence } from "framer-motion";
 import type { Presentation, Slide } from "@/lib/types";
-import SlidePreview from "@/components/slide-preview";
->>>>>>> 31cd5253
+import SlidePreview from "@/components/slide-preview"; // Unified on SlidePreview as the rendering component
 
 interface CompiledStepProps {
   presentation: Presentation;
@@ -36,31 +24,28 @@
   const [currentIndex, setCurrentIndex] = useState(0);
 
   useEffect(() => {
-    // Set context to "all" by default for the compiled view
     onContextChange("all");
-
-    // If there's a current slide, find its index
     if (currentSlide) {
       const index = presentation.slides.findIndex(
-        (slide) => slide.id === currentSlide.id,
+        (slide) => slide.id === currentSlide.id
       );
-      if (index !== -1) {
-        setCurrentIndex(index);
-      }
+      if (index !== -1) setCurrentIndex(index);
     }
   }, [currentSlide, onContextChange, presentation.slides]);
 
   const goToNextSlide = () => {
     if (currentIndex < presentation.slides.length - 1) {
-      setCurrentIndex(currentIndex + 1);
-      setCurrentSlide(presentation.slides[currentIndex + 1]);
+      const nextIndex = currentIndex + 1;
+      setCurrentIndex(nextIndex);
+      setCurrentSlide(presentation.slides[nextIndex]);
     }
   };
 
   const goToPreviousSlide = () => {
     if (currentIndex > 0) {
-      setCurrentIndex(currentIndex - 1);
-      setCurrentSlide(presentation.slides[currentIndex - 1]);
+      const prevIndex = currentIndex - 1;
+      setCurrentIndex(prevIndex);
+      setCurrentSlide(presentation.slides[prevIndex]);
     }
   };
 
@@ -91,15 +76,10 @@
                   transition={{ duration: 0.3 }}
                   className="w-full h-full"
                 >
-<<<<<<< HEAD
-                  <SlideRenderer slide={presentation.slides[currentIndex]} />
-=======
                   <SlidePreview slide={presentation.slides[currentIndex]} />
->>>>>>> 31cd5253
                 </motion.div>
               </AnimatePresence>
 
-              {/* Navigation buttons */}
               <div className="absolute bottom-4 left-0 right-0 flex justify-center items-center gap-4">
                 <Button
                   variant="outline"
@@ -142,13 +122,8 @@
                     }}
                   >
                     <CardContent className="p-2">
-<<<<<<< HEAD
                       <div className="aspect-video bg-white rounded mb-2 overflow-hidden border border-gray-100 shadow-sm">
-                        <SlideRenderer slide={slide} mini={true} />
-=======
-                      <div className="aspect-video bg-gray-100 rounded mb-2 overflow-hidden">
                         <SlidePreview slide={slide} mini />
->>>>>>> 31cd5253
                       </div>
                       <p className="text-xs font-medium truncate">
                         {slide.title || `Slide ${index + 1}`}
